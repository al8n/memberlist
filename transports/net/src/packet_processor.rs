--- conflicted
+++ resolved
@@ -356,11 +356,6 @@
     };
     let keys = encryptor.keys().await;
     if encrypted_message_size <= offload_size {
-<<<<<<< HEAD
-      return Self::decrypt(algo, keys, packet_label.as_bytes(), &mut encrypted_message).and_then(
-        |_| Self::read_from_packet_without_compression_and_encryption(encrypted_message),
-      );
-=======
       return Self::decrypt( 
         algo,
         keys,
@@ -368,7 +363,6 @@
         &mut encrypted_message,
       )
       .and_then(|_| Self::read_from_packet_without_compression_and_encryption(encrypted_message));
->>>>>>> fe626a82
     }
 
     let (tx, rx) = futures::channel::oneshot::channel();
@@ -376,11 +370,6 @@
     rayon::spawn(move || {
       if tx
         .send(
-<<<<<<< HEAD
-          Self::decrypt(algo, keys, packet_label.as_bytes(), &mut encrypted_message).and_then(
-            |_| Self::read_from_packet_without_compression_and_encryption(encrypted_message),
-          ),
-=======
           Self::decrypt(
             algo,
             keys,
@@ -390,7 +379,6 @@
           .and_then(|_| {
             Self::read_from_packet_without_compression_and_encryption(encrypted_message)
           }),
->>>>>>> fe626a82
         )
         .is_err()
       {
